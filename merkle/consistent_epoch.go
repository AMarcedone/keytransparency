--- conflicted
+++ resolved
@@ -20,11 +20,7 @@
 
 var (
 	// current contains the current (latest) epoch of the merkle tree.
-<<<<<<< HEAD
-	current common.Epoch = 0
-=======
-	current uint64 = 1
->>>>>>> a867242d
+	current uint64 = 0
 
 	// mu syncronizes access to current. mu locks when reading and advancing
 	// current epoch.
