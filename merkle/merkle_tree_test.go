// Copyright 2015 Google Inc. All Rights Reserved.
//
// Licensed under the Apache License, Version 2.0 (the "License");
// you may not use this file except in compliance with the License.
// You may obtain a copy of the License at
//
//     http://www.apache.org/licenses/LICENSE-2.0
//
// Unless required by applicable law or agreed to in writing, software
// distributed under the License is distributed on an "AS IS" BASIS,
// WITHOUT WARRANTIES OR CONDITIONS OF ANY KIND, either express or implied.
// See the License for the specific language governing permissions and
// limitations under the License.

package merkle

import (
	"bytes"
	"encoding/hex"
	"fmt"
	"math/rand"
	"strings"
	"testing"

	"github.com/google/e2e-key-server/common"
	"google.golang.org/grpc"
	"google.golang.org/grpc/codes"
)

const (
	testCommitmentTimestamp = 1
)

var (
	AllZeros = strings.Repeat("0", 256)
	// validTreeLeaves contains valid leaves that will be added to the test
	// valid tree. All these leaves will be added to the test tree using the
	// addValidLeaves function.
	validTreeLeaves = []Leaf{
		{0, "0000000000000000000000000000000000000000000000000000000000000000", 1},
		{0, "0000000000000000000000000000000000000000000000000000000000000001", 2},
		{0, "8000000000000000000000000000000000000000000000000000000000000001", 3},
		{1, "8000000000000000000000000000000000000000000000000000000000000001", 4},
		{1, "0000000000000000000000000000000000000000000000000000000000000001", 5},
	}
)

type Leaf struct {
	epoch        uint64
	hindex       string
	commitmentTS uint64
}

type Env struct {
	m *Tree
}

func NewEnv(t *testing.T) *Env {
	m := New()
	// Adding few leaves with commitment timestamps to the tree.
	addValidLeaves(t, m)

	return &Env{m}
}

func addValidLeaves(t *testing.T, m *Tree) {
	for i, leaf := range validTreeLeaves {
		index, err := hexToBytes(leaf.hindex)
		if err != nil {
			t.Fatalf("Hex decoding of '%v' failed: %v", leaf.hindex, err)
		}
		err = m.AddLeaf([]byte{}, leaf.epoch, index, leaf.commitmentTS)
		if got, want := grpc.Code(err), codes.OK; got != want {
			t.Fatalf("Leaf[%v]: AddLeaf(_, %v, %v)=%v, want %v, %v",
				i, leaf.epoch, leaf.hindex, got, want, err)
		}
	}
}

func hexToBytes(s string) ([]byte, error) {
	result, err := hex.DecodeString(s)
	if err != nil {
		return nil, err
	}
	return result, nil
}

func TestAddRoot(t *testing.T) {
	m := New()
	tests := []struct {
		epoch uint64
		code  codes.Code
	}{
		{10, codes.OK},
		{10, codes.OK},
		{11, codes.OK},
		{10, codes.FailedPrecondition},
		{12, codes.OK},
	}
	for i, test := range tests {
		_, err := m.addRoot(test.epoch)
		if got, want := grpc.Code(err), test.code; got != want {
			t.Errorf("Test[%v]: addRoot(%v)=%v, want %v", i, test.epoch, got, want)
		}
	}
}

var letters = []rune("01234567890abcdef")

func randSeq(n int) string {
	b := make([]rune, n)
	for i := range b {
		b[i] = letters[rand.Intn(len(letters))]
	}
	return string(b)
}

func BenchmarkAddLeaf(b *testing.B) {
	m := New()
	var epoch uint64
	for i := 0; i < b.N; i++ {
		hindex := randSeq(64)
		index, err := hexToBytes(hindex)
		if err != nil {
			b.Fatalf("Hex decoding of '%v' failed: %v", hindex, err)
		}
		err = m.AddLeaf([]byte{}, epoch, index, testCommitmentTimestamp)
		if got, want := grpc.Code(err), codes.OK; got != want {
			b.Errorf("%v: AddLeaf(_, %v, %v)=%v, want %v",
				i, epoch, hindex, got, want)
		}
	}
}

func BenchmarkAddLeafAdvanceEpoch(b *testing.B) {
	m := New()
	var epoch uint64
	for i := 0; i < b.N; i++ {
		hindex := randSeq(64)
		index, err := hexToBytes(hindex)
		if err != nil {
			b.Fatalf("Hex decoding of '%v' failed: %v", hindex, err)
		}
		epoch++
		err = m.AddLeaf([]byte{}, epoch, index, testCommitmentTimestamp)
		if got, want := grpc.Code(err), codes.OK; got != want {
			b.Errorf("%v: AddLeaf(_, %v, %v)=%v, want %v",
				i, epoch, hindex, got, want)
		}
	}
}

func BenchmarkAudit(b *testing.B) {
	m := New()
	var epoch uint64
	items := make([]string, 0, b.N)
	for i := 0; i < b.N; i++ {
		hindex := randSeq(64)
		index, err := hexToBytes(hindex)
		if err != nil {
			b.Fatalf("Hex decoding of '%v' failed: %v", hindex, err)
		}
		items = append(items, hindex)
		err = m.AddLeaf([]byte{}, epoch, index, testCommitmentTimestamp)
		if got, want := grpc.Code(err), codes.OK; got != want {
			b.Errorf("%v: AddLeaf(_, %v, %v)=%v, want %v",
				i, epoch, hindex, got, want)
		}
	}
	for _, v := range items {
		index, err := hexToBytes(v)
		if err != nil {
			b.Fatalf("Hex decoding of '%v' failed: %v", v, err)
		}
		m.AuditPath(epoch, index)
	}
}

func TestPushDown(t *testing.T) {
	index, err := hexToBytes(AllZeros)
	if err != nil {
		t.Fatalf("Hex decoding of '%v' failed: %v", AllZeros, err)
	}
	n := &node{bindex: common.BitString(index)}
	if !n.leaf() {
		t.Errorf("node without children was a leaf")
	}
	n.pushDown()
	if n.leaf() {
		t.Errorf("node was still a leaf after push")
	}
	if !n.left.leaf() {
		t.Errorf("new child was not a leaf after push")
	}
}

func TestCreateBranch(t *testing.T) {
	index, err := hexToBytes(AllZeros)
	if err != nil {
		t.Fatalf("Hex decoding of '%v' failed: %v", AllZeros, err)
	}
	n := &node{bindex: common.BitString(index)}
	n.createBranch("0")
	if n.left == nil {
		t.Errorf("nil branch after create")
	}
}

func TestCreateBranchCOW(t *testing.T) {
	la := &node{epoch: 0, bindex: "0", depth: 1}
	lb := &node{epoch: 0, bindex: "1", depth: 1}
	r0 := &node{epoch: 0, bindex: "", left: la, right: lb}
	r1 := &node{epoch: 1, bindex: "", left: la, right: lb}

	var e0 uint64
	var e1 uint64 = 1

	r1.createBranch("0")
	if got, want := r1.left.epoch, e1; got != want {
		t.Errorf("r1.left.epoch = %v, want %v", got, want)
	}
	if got, want := r0.left.epoch, e0; got != want {
		t.Errorf("r0.left.epoch = %v, want %v", got, want)
	}
}

func TestAuditDepth(t *testing.T) {
	env := NewEnv(t)

	tests := []struct {
		leaf  Leaf
		depth int
	}{
		{validTreeLeaves[0], 256},
		{validTreeLeaves[1], 256},
		{validTreeLeaves[2], 1},
		{validTreeLeaves[3], 1},
		{validTreeLeaves[4], 256},
	}

	for i, test := range tests {
		index, err := hexToBytes(test.leaf.hindex)
		if err != nil {
			t.Fatalf("Hex decoding of '%v' failed: %v", test.leaf.hindex, err)
		}
		audit, err := env.m.AuditPath(test.leaf.epoch, index)
		if got, want := grpc.Code(err), codes.OK; got != want {
			t.Errorf("Test[%v]: AuditPath(_, %v, %v)=%v, want %v",
				i, test.leaf.epoch, test.leaf.hindex, got, want)
		}
		if got, want := len(audit), test.depth; got != want {
			for j, a := range audit {
				fmt.Println(j, ": ", a)
			}
			t.Errorf("Test[%v]: len(audit(%v, %v))=%v, want %v", i, test.leaf.epoch, test.leaf.hindex, got, want)
		}
	}
}

func TestAuditNeighors(t *testing.T) {
	m := New()
	tests := []struct {
		epoch         uint64
		hindex        string
		emptyNeighors []bool
	}{
		{0, "0000000000000000000000000000000000000000000000000000000000000000", []bool{}},
		{0, "F000000000000000000000000000000000000000000000000000000000000000", []bool{false}},
		{0, "2000000000000000000000000000000000000000000000000000000000000000", []bool{false, true, false}},
		{0, "C000000000000000000000000000000000000000000000000000000000000000", []bool{false, true, false}},
	}
	for i, test := range tests {
		index, err := hexToBytes(test.hindex)
		if err != nil {
			t.Fatalf("Hex decoding of '%v' failed: %v", test.hindex, err)
		}
		// Insert.
		err = m.AddLeaf([]byte{}, test.epoch, index, testCommitmentTimestamp)
		if got, want := grpc.Code(err), codes.OK; got != want {
			t.Errorf("Test[%v]: AddLeaf(_, %v, %v)=%v, want %v",
				i, test.epoch, test.hindex, got, want)
		}
		// Verify audit path.
		audit, err := m.AuditPath(test.epoch, index)
		if got, want := grpc.Code(err), codes.OK; got != want {
			t.Errorf("Test[%v]: AuditPath(_, %v, %v)=%v, want %v",
				i, test.epoch, test.hindex, got, want)
		}
		if got, want := len(audit), len(test.emptyNeighors); got != want {
			for j, a := range audit {
				fmt.Println(j, ": ", a)
			}
			t.Errorf("Test[%v]: len(audit(%v, %v))=%v, want %v", i, test.epoch, test.hindex, got, want)
		}
		for j, v := range test.emptyNeighors {
			// Starting from the leaf's neighbor, going to the root.
			depth := len(audit) - j
			nstr := neighborOf(common.BitString(index), depth)
			value := common.EmptyLeafValue(nstr)
			if got, want := bytes.Equal(audit[j], value), v; got != want {
				t.Errorf("Test[%v]: AuditPath(%v)[%v]=%v, want %v", i, test.hindex, j, got, want)
			}
		}
	}
}

func neighborOf(hindex string, depth int) string {
	return hindex[:depth-1] + string(neighbor(hindex[depth-1]))
}

func TestGetLeafCommitmentTimestamp(t *testing.T) {
	env := NewEnv(t)

	// Get commitment timestamps.
	tests := []struct {
		leaf Leaf
		code codes.Code
	}{
		// Get commitment timestamps of all added leaves. Ordering doesn't matter
		{validTreeLeaves[3], codes.OK},
		{validTreeLeaves[0], codes.OK},
		{validTreeLeaves[4], codes.OK},
		{validTreeLeaves[1], codes.OK},
		{validTreeLeaves[2], codes.OK},
		// Add custom testing leaves.
		// Invalid index lengh.
		{Leaf{1, "8000", 0}, codes.InvalidArgument},
		// Not found due to missing epoch.
		{Leaf{3, "8000000000000000000000000000000000000000000000000000000000000001", 0}, codes.NotFound},
		// Not found due to reaching bottom of the tree.
		{Leaf{1, "8000000000000000000000000000000000000000000000000000000000000002", 0}, codes.NotFound},
		// Not found due to reaching bottom of the tree.
		{Leaf{0, "0000000000000000000000000000000000000000000000000000000000000002", 0}, codes.NotFound},
	}
	for i, test := range tests {
		index, err := hexToBytes(test.leaf.hindex)
		if err != nil {
			t.Fatalf("Hex decoding of '%v' failed: %v", test.leaf.hindex, err)
		}
		commitmentTS, err := env.m.GetLeafCommitmentTimestamp(test.leaf.epoch, index)
		if gotc, wantc, gote, wante := commitmentTS, test.leaf.commitmentTS, grpc.Code(err), test.code; gotc != wantc || gote != wante {
			t.Errorf("Test[%v]: GetLeafCommitmentTimestamp(%v, %v)=(%v, %v), want (%v, %v), err = %v",
				i, test.leaf.epoch, test.leaf.hindex, gotc, gote, wantc, wante, err)
		}
	}
}

func TestGetRootValue(t *testing.T) {
	env := NewEnv(t)

	tests := []struct {
		epoch uint64
		code  codes.Code
	}{
		{0, codes.OK},
		{1, codes.OK},
		{5, codes.NotFound},
	}

	for i, test := range tests {
		_, err := env.m.GetRootValue(test.epoch)
		if got, want := grpc.Code(err), test.code; got != want {
			t.Errorf("Test[%v]: GetRootValue(%v)=%v, want %v", i, test.epoch, got, want)
		}
	}
<<<<<<< HEAD
}

func TestBuildExpectedTree(t *testing.T) {
	env := NewEnv(t)

	tests := []struct {
		leaf Leaf
	}{
		{validTreeLeaves[0]},
		{validTreeLeaves[1]},
		{validTreeLeaves[2]},
		{validTreeLeaves[3]},
		{validTreeLeaves[4]},
	}

	expectedHeadValue := env.m.GetRecentRootValue()

	for i, test := range(tests) {
		index, err := hexToBytes(test.leaf.hindex)
		if err != nil {
			t.Fatalf("Hex decoding of '%v' failed: %v", test.leaf.hindex, err)
		}
		neighbors, err := env.m.AuditPath(test.leaf.epoch, index)

		tmp, err := BuildExpectedTree(neighbors, index, []byte{})
		if err != nil {
			t.Fatalf("Error while building the expected tree: %v", err)
		}

		calculatedHeadValue := tmp.GetRecentRootValue()

		if got, want := grpc.Code(common.InspectHead(expectedHeadValue, calculatedHeadValue)), codes.OK; got != want {
			t.Error("Test[%v]: BuildExpectedTree(_, %v, _)=%v, wamt %v", i, test.leaf.hindex, got, want)
		}
	}
=======
>>>>>>> 299b46fc
}<|MERGE_RESOLUTION|>--- conflicted
+++ resolved
@@ -363,7 +363,6 @@
 			t.Errorf("Test[%v]: GetRootValue(%v)=%v, want %v", i, test.epoch, got, want)
 		}
 	}
-<<<<<<< HEAD
 }
 
 func TestBuildExpectedTree(t *testing.T) {
@@ -399,6 +398,4 @@
 			t.Error("Test[%v]: BuildExpectedTree(_, %v, _)=%v, wamt %v", i, test.leaf.hindex, got, want)
 		}
 	}
-=======
->>>>>>> 299b46fc
 }